mod context;
mod descriptor;
mod error;
mod profile;
mod run;

use self::{
    context::TestContext,
    descriptor::{TestDescriptor, TestSpan},
    error::TestError,
    profile::TestProfile,
};
use wasmi_v1::Config;

/// Run Wasm spec test suite using default `wasmi` configuration.
fn run_wasm_spec_test(file_name: &str) {
    self::run::run_wasm_spec_test(file_name, Config::default())
}

macro_rules! define_tests {
    ( $( $(#[$attr:meta])* fn $test_name:ident($file_name:expr); )* ) => {
        $(
            #[test]
            $( #[$attr] )*
            fn $test_name() {
                run_wasm_spec_test($file_name)
            }
        )*
    };
}

<<<<<<< HEAD
mod sign_extension_ops {
    use super::*;

    define_tests! {
        fn wasm_i32("proposals/sign-extension-ops/i32");
        fn wasm_i64("proposals/sign-extension-ops/i32");
=======
mod multi_value {
    use super::*;

    /// Run Wasm spec test suite using `multi-value` Wasm proposal enabled.
    fn run_wasm_spec_test(file_name: &str) {
        self::run::run_wasm_spec_test(file_name, Config::default().enable_multi_value())
    }

    define_tests! {
        fn wasm_binary("proposals/multi-value/binary");
        fn wasm_block("proposals/multi-value/block");
        fn wasm_br("proposals/multi-value/br");
        fn wasm_call("proposals/multi-value/call");
        fn wasm_call_indirect("proposals/multi-value/call_indirect");
        fn wasm_fac("proposals/multi-value/fac");
        fn wasm_func("proposals/multi-value/func");
        fn wasm_if("proposals/multi-value/if");
        fn wasm_loop("proposals/multi-value/loop");
        fn wasm_type("proposals/multi-value/type");
>>>>>>> a5d2fb26
    }
}

define_tests! {
    fn wasm_address("address");
    fn wasm_align("align");
    fn wasm_binary("binary");
    fn wasm_binary_leb128("binary-leb128");
    fn wasm_block("block");
    fn wasm_br("br");
    fn wasm_br_if("br_if");
    fn wasm_br_table("br_table");
    fn wasm_break_drop("break-drop");
    fn wasm_call("call");
    fn wasm_call_indirect("call_indirect");
    fn wasm_comments("comments");
    fn wasm_const("const");
    fn wasm_conversions("conversions");
    fn wasm_custom("custom");
    fn wasm_data("data");
    fn wasm_elem("elem");
    fn wasm_endianness("endianness");
    fn wasm_exports("exports");
    fn wasm_f32("f32");
    fn wasm_f32_bitwise("f32_bitwise");
    fn wasm_f32_cmp("f32_cmp");
    fn wasm_f64("f64");
    fn wasm_f64_bitwise("f64_bitwise");
    fn wasm_f64_cmp("f64_cmp");
    fn wasm_fac("fac");
    fn wasm_float_exprs("float_exprs");
    fn wasm_float_literals("float_literals");
    fn wasm_float_memory("float_memory");
    fn wasm_float_misc("float_misc");
    fn wasm_forward("forward");
    fn wasm_func("func");
    fn wasm_func_ptrs("func_ptrs");
    fn wasm_global("global");
    fn wasm_globals("globals");
    fn wasm_i32("i32");
    fn wasm_i64("i64");
    fn wasm_if("if");
    fn wasm_imports("imports");
    fn inline_module("inline-module");
    fn wasm_int_exprs("int_exprs");
    fn wasm_int_literals("int_literals");
    fn wasm_labels("labels");
    fn wasm_left_to_right("left-to-right");
    #[ignore] fn wasm_linking("linking");
    fn wasm_loop("loop");
    fn wasm_load("load");
    fn wasm_local_get("local_get");
    fn wasm_local_set("local_set");
    fn wasm_local_tee("local_tee");
    fn wasm_memory("memory");
    fn wasm_memory_redundancy("memory_redundancy");
    fn wasm_memory_trap("memory_trap");
    fn wasm_memory_grow("memory_grow");
    fn wasm_memory_size("memory_size");
    fn wasm_names("names");
    fn wasm_nop("nop");
    fn wasm_return("return");
    fn wasm_select("select");
    fn wasm_skip_stack_guard_page("skip-stack-guard-page");
    fn wasm_stack("stack");
    fn wasm_start("start");
    fn wasm_store("store");
    fn wasm_switch("switch");
    fn wasm_table("table");
    fn wasm_token("token");
    fn wasm_traps("traps");
    fn wasm_type("type");
    fn wasm_typecheck("typecheck");
    fn wasm_unreachable("unreachable");
    #[ignore] fn wasm_unreached_invalid("unreached-invalid");
    fn wasm_unwind("unwind");
    fn wasm_utf8_custom_section_id("utf8-custom-section-id");
    fn wasm_utf8_import_field("utf8-import-field");
    fn wasm_utf8_import_module("utf8-import-module");
    fn wasm_utf8_invalid_encoding("utf8-invalid-encoding");
}<|MERGE_RESOLUTION|>--- conflicted
+++ resolved
@@ -29,20 +29,21 @@
     };
 }
 
-<<<<<<< HEAD
 mod sign_extension_ops {
-    use super::*;
+    use super::run_wasm_spec_test;
 
     define_tests! {
         fn wasm_i32("proposals/sign-extension-ops/i32");
         fn wasm_i64("proposals/sign-extension-ops/i32");
-=======
+    }
+}
+
 mod multi_value {
-    use super::*;
+    use super::Config;
 
     /// Run Wasm spec test suite using `multi-value` Wasm proposal enabled.
     fn run_wasm_spec_test(file_name: &str) {
-        self::run::run_wasm_spec_test(file_name, Config::default().enable_multi_value())
+        super::run::run_wasm_spec_test(file_name, Config::default().enable_multi_value())
     }
 
     define_tests! {
@@ -56,7 +57,6 @@
         fn wasm_if("proposals/multi-value/if");
         fn wasm_loop("proposals/multi-value/loop");
         fn wasm_type("proposals/multi-value/type");
->>>>>>> a5d2fb26
     }
 }
 
