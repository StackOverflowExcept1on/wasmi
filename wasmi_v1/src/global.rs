use super::{AsContext, AsContextMut, Index, Stored};
use crate::core::{Value, ValueType};
use core::{fmt, fmt::Display};
use parity_wasm::elements as pwasm;

/// A raw index to a global variable entity.
#[derive(Debug, Copy, Clone, PartialEq, Eq, PartialOrd, Ord)]
pub struct GlobalIdx(usize);

impl Index for GlobalIdx {
    fn into_usize(self) -> usize {
        self.0
    }

    fn from_usize(value: usize) -> Self {
        Self(value)
    }
}

/// An error that may occur upon operating on global variables.
#[derive(Debug)]
#[non_exhaustive]
pub enum GlobalError {
    /// Occurs when trying to write to an immutable global variable.
    ImmutableWrite,
    /// Occurs when trying writing a value with mismatching type to a global variable.
    TypeMismatch {
        /// The type of the global variable.
        expected: ValueType,
        /// The type of the new value that mismatches the type of the global variable.
        encountered: ValueType,
    },
}

impl Display for GlobalError {
    fn fmt(&self, f: &mut fmt::Formatter) -> fmt::Result {
        match self {
            Self::ImmutableWrite => write!(f, "tried to write to immutable global variable"),
            Self::TypeMismatch {
                expected,
                encountered,
            } => {
                write!(
                    f,
                    "type mismatch upon writing global variable. expected {} but encountered {}.",
                    expected, encountered,
                )
            }
        }
    }
}

/// The mutability of a global variable.
#[derive(Debug, Copy, Clone, PartialEq, Eq)]
pub enum Mutability {
    /// The value of the global variable is a constant.
    Const,
    /// The value of the global variable is mutable.
    Mutable,
}

/// The type of a global variable.
<<<<<<< HEAD
#[derive(Debug, Copy, Clone)]
=======
#[derive(Debug, Copy, Clone, PartialEq, Eq)]
>>>>>>> 3ff9241f
pub struct GlobalType {
    /// The value type of the global variable.
    value_type: ValueType,
    /// The mutability of the global variable.
    mutability: Mutability,
}

impl GlobalType {
    pub fn new(value_type: ValueType, mutability: Mutability) -> Self {
        Self {
            value_type,
            mutability,
        }
    }

<<<<<<< HEAD
=======
    /// Converts into [`GlobalType`] from [`pwasm::GlobalType`].
    pub fn from_elements(global_type: pwasm::GlobalType) -> Self {
        let value_type = ValueType::from_elements(global_type.content_type());
        let mutability = if global_type.is_mutable() {
            Mutability::Mutable
        } else {
            Mutability::Const
        };
        Self::new(value_type, mutability)
    }

>>>>>>> 3ff9241f
    /// Returns the [`ValueType`] of the global variable.
    pub fn value_type(&self) -> ValueType {
        self.value_type
    }

    /// Returns the [`Mutability`] of the global variable.
    pub fn mutability(&self) -> Mutability {
        self.mutability
    }
}

/// A global variable entitiy.
#[derive(Debug)]
pub struct GlobalEntity {
    /// The current value of the global variable.
    value: Value,
    /// The mutability of the global variable.
    mutability: Mutability,
}

impl GlobalEntity {
    /// Creates a new global entity with the given initial value and mutability.
    pub fn new(initial_value: Value, mutability: Mutability) -> Self {
        Self {
            value: initial_value,
            mutability,
        }
    }

    /// Returns `true` if the global variable is mutable.
    pub fn is_mutable(&self) -> bool {
        matches!(self.mutability, Mutability::Mutable)
    }

    /// Returns the type of the global variable value.
    pub fn value_type(&self) -> ValueType {
        self.value.value_type()
    }

    /// Returns the [`GlobalType`] of the global variable.
    pub fn global_type(&self) -> GlobalType {
        GlobalType::new(self.value_type(), self.mutability)
    }

    /// Sets a new value to the global variable.
    ///
    /// # Errors
    ///
    /// - If the global variable is immutable.
    /// - If there is a type mismatch between the global variable and the new value.
    pub fn set(&mut self, new_value: Value) -> Result<(), GlobalError> {
        if !self.is_mutable() {
            return Err(GlobalError::ImmutableWrite);
        }
        if self.value_type() != new_value.value_type() {
            return Err(GlobalError::TypeMismatch {
                expected: self.value_type(),
                encountered: new_value.value_type(),
            });
        }
        self.value = new_value;
        Ok(())
    }

    /// Returns the current value of the global variable.
    pub fn get(&self) -> Value {
        self.value
    }
}

/// A Wasm global variable reference.
#[derive(Debug, Copy, Clone)]
#[repr(transparent)]
pub struct Global(Stored<GlobalIdx>);

impl Global {
    /// Creates a new stored global variable reference.
    ///
    /// # Note
    ///
    /// This API is primarily used by the [`Store`] itself.
    ///
    /// [`Store`]: [`crate::v1::Store`]
    pub(super) fn from_inner(stored: Stored<GlobalIdx>) -> Self {
        Self(stored)
    }

    /// Returns the underlying stored representation.
    pub(super) fn into_inner(self) -> Stored<GlobalIdx> {
        self.0
    }

    /// Creates a new global variable to the store.
    pub fn new(mut ctx: impl AsContextMut, initial_value: Value, mutability: Mutability) -> Self {
        ctx.as_context_mut()
            .store
            .alloc_global(GlobalEntity::new(initial_value, mutability))
    }

    /// Returns `true` if the global variable is mutable.
    ///
    /// # Panics
    ///
    /// Panics if `ctx` does not own this [`Global`].
    pub fn is_mutable(&self, ctx: impl AsContext) -> bool {
        ctx.as_context().store.resolve_global(*self).is_mutable()
    }

    /// Returns the type of the global variable value.
    ///
    /// # Panics
    ///
    /// Panics if `ctx` does not own this [`Global`].
    pub fn value_type(&self, ctx: impl AsContext) -> ValueType {
        ctx.as_context().store.resolve_global(*self).value_type()
    }

    /// Returns the [`GlobalType`] of the global variable.
    pub fn global_type(&self, ctx: impl AsContext) -> GlobalType {
        ctx.as_context().store.resolve_global(*self).global_type()
    }

    /// Sets a new value to the global variable.
    ///
    /// # Errors
    ///
    /// - If the global variable is immutable.
    /// - If there is a type mismatch between the global variable and the new value.
    ///
    /// # Panics
    ///
    /// Panics if `ctx` does not own this [`Global`].
    pub fn set(&self, mut ctx: impl AsContextMut, new_value: Value) -> Result<(), GlobalError> {
        ctx.as_context_mut()
            .store
            .resolve_global_mut(*self)
            .set(new_value)
    }

    /// Returns the current value of the global variable.
    ///
    /// # Panics
    ///
    /// Panics if `ctx` does not own this [`Global`].
    pub fn get(&self, ctx: impl AsContext) -> Value {
        ctx.as_context().store.resolve_global(*self).get()
    }
}<|MERGE_RESOLUTION|>--- conflicted
+++ resolved
@@ -60,11 +60,7 @@
 }
 
 /// The type of a global variable.
-<<<<<<< HEAD
-#[derive(Debug, Copy, Clone)]
-=======
 #[derive(Debug, Copy, Clone, PartialEq, Eq)]
->>>>>>> 3ff9241f
 pub struct GlobalType {
     /// The value type of the global variable.
     value_type: ValueType,
@@ -80,8 +76,6 @@
         }
     }
 
-<<<<<<< HEAD
-=======
     /// Converts into [`GlobalType`] from [`pwasm::GlobalType`].
     pub fn from_elements(global_type: pwasm::GlobalType) -> Self {
         let value_type = ValueType::from_elements(global_type.content_type());
@@ -93,7 +87,6 @@
         Self::new(value_type, mutability)
     }
 
->>>>>>> 3ff9241f
     /// Returns the [`ValueType`] of the global variable.
     pub fn value_type(&self) -> ValueType {
         self.value_type
