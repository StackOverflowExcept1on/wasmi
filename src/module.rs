--- conflicted
+++ resolved
@@ -1,18 +1,3 @@
-<<<<<<< HEAD
-#![allow(missing_docs)]
-
-use crate::func::{FuncBody, FuncInstance, FuncRef};
-use crate::global::{GlobalInstance, GlobalRef};
-use crate::host::Externals;
-use crate::imports::ImportResolver;
-use crate::memory::MemoryRef;
-use crate::memory_units::Pages;
-use crate::runner::StackRecycler;
-use crate::table::TableRef;
-use crate::types::{GlobalDescriptor, MemoryDescriptor, TableDescriptor};
-use crate::{Error, MemoryInstance, Module, RuntimeValue, Signature, TableInstance, Trap};
-use alloc::collections::BTreeMap;
-=======
 use crate::{
     func::{FuncBody, FuncInstance, FuncRef},
     global::{GlobalInstance, GlobalRef},
@@ -31,7 +16,6 @@
     TableInstance,
     Trap,
 };
->>>>>>> aea05816
 use alloc::{
     borrow::ToOwned,
     collections::BTreeMap,
